--- conflicted
+++ resolved
@@ -148,11 +148,7 @@
     lr = args['learning_rate']
     batch_size = args['batch_size']
     epochs = args['epochs']
-<<<<<<< HEAD
     report_trainig_accuracy = args['report_training_accuracy']
-=======
-    report_training_accuracy = args['report_training_accuracy']
->>>>>>> 79aecc2f
     purpose_cm_path = args['purpose_cm_train_path']
     subject_cm_path = args['subject_cm_train_path']
     model_save_path = args['model_save_path']
